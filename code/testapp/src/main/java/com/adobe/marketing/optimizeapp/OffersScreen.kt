--- conflicted
+++ resolved
@@ -150,30 +150,10 @@
             horizontalArrangement = Arrangement.spacedBy(10.dp)
         ) {
 
-<<<<<<< HEAD
-                        if (targetParams.isNotEmpty()) {
-                            data["__adobe"] = mapOf<String, Any>(Pair("target", targetParams))
-                        }
-                    }
-                    data["dataKey"] = "5678"
-                    viewModel.updatePropositions(
-                        decisionScopes = decisionScopeList,
-                        xdm = mapOf(Pair("xdmKey", "1234")),
-                        data = data,
-                        timeoutSeconds = 5.0
-                    )
-                }) {
-                    Text(
-                        text = "Update \n Propositions",
-                        textAlign = TextAlign.Center,
-                        style = MaterialTheme.typography.button
-                    )
-=======
             Button(
                 modifier = Modifier.weight(1f),
                 onClick = {
                     viewModel.updatePropositions()
->>>>>>> 949d0fe1
                 }
             ) {
                 Text(
